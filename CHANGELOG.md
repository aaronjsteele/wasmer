# Changelog

All PRs to the Wasmer repository must add to this file.

Blocks of changes will separated by version increments.

## **[Unreleased]**

<<<<<<< HEAD
- [#803](https://github.com/wasmerio/wasmer/issues/803) Add method to `Ctx` to invoke functions by their `TableIndex`
=======
- [#790](https://github.com/wasmerio/wasmer/pull/790) Fix flaky test failure with LLVM, switch to large code model.
- [#788](https://github.com/wasmerio/wasmer/pull/788) Use union merge on the changelog file.
- [#785](https://github.com/wasmerio/wasmer/pull/785) Include Apache license file for spectests.
- [#786](https://github.com/wasmerio/wasmer/pull/786) In the LLVM backend, lower atomic wasm operations to atomic machine instructions.
- [#784](https://github.com/wasmerio/wasmer/pull/784) Fix help string for wasmer run.
>>>>>>> 0ea5b1b2

## 0.7.0 - 2019-09-12

Special thanks to @YaronWittenstein @penberg for their contributions.

- [#776](https://github.com/wasmerio/wasmer/issues/776) Allow WASI preopened fds to be closed
- [#774](https://github.com/wasmerio/wasmer/issues/774) Add more methods to the `WasiFile` trait
- [#772](https://github.com/wasmerio/wasmer/issues/772) [#770](https://github.com/wasmerio/wasmer/issues/770) Handle more internal failures by passing back errors
- [#756](https://github.com/wasmerio/wasmer/issues/756) Allow NULL parameter and 0 arity in `wasmer_export_func_call` C API
- [#747](https://github.com/wasmerio/wasmer/issues/747) Return error instead of panicking on traps when using the Wasmer binary
- [#741](https://github.com/wasmerio/wasmer/issues/741) Add validate Wasm fuzz target
- [#733](https://github.com/wasmerio/wasmer/issues/733) Remove dependency on compiler backends for `middleware-common`
- [#732](https://github.com/wasmerio/wasmer/issues/732) [#731](https://github.com/wasmerio/wasmer/issues/731) WASI bug fixes and improvements
- [#726](https://github.com/wasmerio/wasmer/issues/726) Add serialization and deserialization for Wasi State
- [#716](https://github.com/wasmerio/wasmer/issues/716) Improve portability of install script
- [#714](https://github.com/wasmerio/wasmer/issues/714) Add Code of Conduct
- [#708](https://github.com/wasmerio/wasmer/issues/708) Remove unconditional dependency on Cranelift in the C API
- [#703](https://github.com/wasmerio/wasmer/issues/703) Fix compilation on AArch64 Linux
- [#702](https://github.com/wasmerio/wasmer/issues/702) Add SharedMemory to Wasmer. Add `--enable-threads` flag, add partial implementation of atomics to LLVM backend.
- [#698](https://github.com/wasmerio/wasmer/issues/698) [#690](https://github.com/wasmerio/wasmer/issues/690) [#687](https://github.com/wasmerio/wasmer/issues/690) Fix panics in Emscripten
- [#689](https://github.com/wasmerio/wasmer/issues/689) Replace `wasmer_runtime_code::memory::Atomic` with `std::sync::atomic` atomics, changing its interface
- [#680](https://github.com/wasmerio/wasmer/issues/680) [#673](https://github.com/wasmerio/wasmer/issues/673) [#669](https://github.com/wasmerio/wasmer/issues/669) [#660](https://github.com/wasmerio/wasmer/issues/660) [#659](https://github.com/wasmerio/wasmer/issues/659) Misc. runtime and singlepass fixes 
- [#677](https://github.com/wasmerio/wasmer/issues/677) [#675](https://github.com/wasmerio/wasmer/issues/675) [#674](https://github.com/wasmerio/wasmer/issues/674) LLVM backend fixes and improvements
- [#671](https://github.com/wasmerio/wasmer/issues/671) Implement fs polling in `wasi::poll_oneoff` for Unix-like platforms
- [#656](https://github.com/wasmerio/wasmer/issues/656) Move CI to Azure Pipelines
- [#650](https://github.com/wasmerio/wasmer/issues/650) Implement `wasi::path_rename`, improve WASI FS public api, and allow open files to exist even when the underlying file is deleted
- [#643](https://github.com/wasmerio/wasmer/issues/643) Implement `wasi::path_symlink` and improve WASI FS public api IO error reporting
- [#608](https://github.com/wasmerio/wasmer/issues/608) Implement wasi syscalls `fd_allocate`, `fd_sync`, `fd_pread`, `path_link`, `path_filestat_set_times`; update WASI fs API in a WIP way; reduce coupling of WASI code to host filesystem; make debug messages from WASI more readable; improve rights-checking when calling syscalls; implement reference counting on inodes; misc bug fixes and improvements
- [#616](https://github.com/wasmerio/wasmer/issues/616) Create the import object separately from instance instantiation in `runtime-c-api`
- [#620](https://github.com/wasmerio/wasmer/issues/620) Replace one `throw()` with `noexcept` in llvm backend
- [#618](https://github.com/wasmerio/wasmer/issues/618) Implement `InternalEvent::Breakpoint` in the llvm backend to allow metering in llvm
- [#615](https://github.com/wasmerio/wasmer/issues/615) Eliminate `FunctionEnvironment` construction in `feed_event()` speeding up to 70% of compilation in clif
- [#609](https://github.com/wasmerio/wasmer/issues/609) Update dependencies
- [#602](https://github.com/wasmerio/wasmer/issues/602) C api extract instance context from instance
- [#590](https://github.com/wasmerio/wasmer/issues/590) Error visibility changes in wasmer-c-api
- [#589](https://github.com/wasmerio/wasmer/issues/589) Make `wasmer_byte_array` fields `public` in wasmer-c-api

## 0.6.0 - 2019-07-31
- [#603](https://github.com/wasmerio/wasmer/pull/603) Update Wapm-cli, bump version numbers
- [#595](https://github.com/wasmerio/wasmer/pull/595) Add unstable public API for interfacing with the WASI file system in plugin-like usecases
- [#598](https://github.com/wasmerio/wasmer/pull/598) LLVM Backend is now supported in Windows
- [#599](https://github.com/wasmerio/wasmer/pull/599) Fix llvm backend failures in fat spec tests and simd_binaryen spec test.
- [#579](https://github.com/wasmerio/wasmer/pull/579) Fix bug in caching with LLVM and Singlepass backends.
  Add `default-backend-singlepass`, `default-backend-llvm`, and `default-backend-cranelift` features to `wasmer-runtime`
  to control the `default_compiler()` function (this is a breaking change).  Add `compiler_for_backend` function in `wasmer-runtime`
- [#561](https://github.com/wasmerio/wasmer/pull/561) Call the `data_finalizer` field on the `Ctx`
- [#576](https://github.com/wasmerio/wasmer/pull/576) fix `Drop` of uninit `Ctx`
- [#542](https://github.com/wasmerio/wasmer/pull/542) Add SIMD support to Wasmer (LLVM backend only)
  - Updates LLVM to version 8.0

## 0.5.7 - 2019-07-23
- [#575](https://github.com/wasmerio/wasmer/pull/575) Prepare for release; update wapm to 0.3.6
- [#555](https://github.com/wasmerio/wasmer/pull/555) WASI filesystem rewrite.  Major improvements
  - adds virtual root showing all preopened directories
  - improved sandboxing and code-reuse
  - symlinks work in a lot more situations
  - many misc. improvements to most syscalls touching the filesystem

## 0.5.6 - 2019-07-16
- [#565](https://github.com/wasmerio/wasmer/pull/565) Update wapm and bump version to 0.5.6
- [#563](https://github.com/wasmerio/wasmer/pull/563) Improve wasi testing infrastructure
  - fixes arg parsing from comments & fixes the mapdir test to have the native code doing the same thing as the WASI code
  - makes wasitests-generate output stdout/stderr by default & adds function to print stdout and stderr for a command if it fails
  - compiles wasm with size optimizations & strips generated wasm with wasm-strip
- [#554](https://github.com/wasmerio/wasmer/pull/554) Finish implementation of `wasi::fd_seek`, fix bug in filestat
- [#550](https://github.com/wasmerio/wasmer/pull/550) Fix singlepass compilation error with `imul` instruction


## 0.5.5 - 2019-07-10
- [#541](https://github.com/wasmerio/wasmer/pull/541) Fix dependency graph by making separate test crates; ABI implementations should not depend on compilers. Add Cranelift fork as git submodule of clif-backend
- [#537](https://github.com/wasmerio/wasmer/pull/537) Add hidden flag (`--cache-key`) to use prehashed key into the compiled wasm cache and change compiler backend-specific caching to use directories
- [#536](https://github.com/wasmerio/wasmer/pull/536) ~Update cache to use compiler backend name in cache key~

## 0.5.4 - 2019-07-06
- [#529](https://github.com/wasmerio/wasmer/pull/529) Updates the Wasm Interface library, which is used by wapm, with bug fixes and error message improvements

## 0.5.3 - 2019-07-03
- [#523](https://github.com/wasmerio/wasmer/pull/523) Update wapm version to fix bug related to signed packages in the global namespace and locally-stored public keys

## 0.5.2 - 2019-07-02
- [#516](https://github.com/wasmerio/wasmer/pull/516) Add workaround for singlepass miscompilation on GetLocal
- [#521](https://github.com/wasmerio/wasmer/pull/521) Update Wapm-cli, bump version numbers
- [#518](https://github.com/wasmerio/wasmer/pull/518) Update Cranelift and WasmParser
- [#514](https://github.com/wasmerio/wasmer/pull/514) [#519](https://github.com/wasmerio/wasmer/pull/519) Improved Emscripten network related calls, added a null check to `WasmPtr`
- [#515](https://github.com/wasmerio/wasmer/pull/515) Improved Emscripten dyncalls
- [#513](https://github.com/wasmerio/wasmer/pull/513) Fix emscripten lseek implementation.
- [#510](https://github.com/wasmerio/wasmer/pull/510) Simplify construction of floating point constants in LLVM backend. Fix LLVM assertion failure due to definition of %ctx.

## 0.5.1 - 2019-06-24
- [#508](https://github.com/wasmerio/wasmer/pull/508) Update wapm version, includes bug fixes

## 0.5.0 - 2019-06-17

- [#471](https://github.com/wasmerio/wasmer/pull/471) Added missing functions to run Python. Improved Emscripten bindings
- [#494](https://github.com/wasmerio/wasmer/pull/494) Remove deprecated type aliases from libc in the runtime C API
- [#493](https://github.com/wasmerio/wasmer/pull/493) `wasmer_module_instantiate` has better error messages in the runtime C API
- [#474](https://github.com/wasmerio/wasmer/pull/474) Set the install name of the dylib to `@rpath`
- [#490](https://github.com/wasmerio/wasmer/pull/490) Add MiddlewareChain and StreamingCompiler to runtime
- [#487](https://github.com/wasmerio/wasmer/pull/487) Fix stack offset check in singlepass backend 
- [#450](https://github.com/wasmerio/wasmer/pull/450) Added Metering
- [#481](https://github.com/wasmerio/wasmer/pull/481) Added context trampoline into runtime
- [#484](https://github.com/wasmerio/wasmer/pull/484) Fix bugs in emscripten socket syscalls
- [#476](https://github.com/wasmerio/wasmer/pull/476) Fix bug with wasi::environ_get, fix off by one error in wasi::environ_sizes_get
- [#470](https://github.com/wasmerio/wasmer/pull/470) Add mapdir support to Emscripten, implement getdents for Unix
- [#467](https://github.com/wasmerio/wasmer/pull/467) `wasmer_instantiate` returns better error messages in the runtime C API
- [#463](https://github.com/wasmerio/wasmer/pull/463) Fix bug in WASI path_open allowing one level above preopened dir to be accessed
- [#461](https://github.com/wasmerio/wasmer/pull/461) Prevent passing negative lengths in various places in the runtime C API
- [#459](https://github.com/wasmerio/wasmer/pull/459) Add monotonic and real time clocks for wasi on windows
- [#447](https://github.com/wasmerio/wasmer/pull/447) Add trace macro (`--features trace`) for more verbose debug statements
- [#451](https://github.com/wasmerio/wasmer/pull/451) Add `--mapdir=src:dest` flag to rename host directories in the guest context
- [#457](https://github.com/wasmerio/wasmer/pull/457) Implement file metadata for WASI, fix bugs in WASI clock code for Unix platforms

## 0.4.2 - 2019-05-16

- [#416](https://github.com/wasmerio/wasmer/pull/416) Remote code loading framework
- [#449](https://github.com/wasmerio/wasmer/pull/449) Fix bugs: opening host files in filestat and opening with write permissions unconditionally in path_open
- [#442](https://github.com/wasmerio/wasmer/pull/442) Misc. WASI FS fixes and implement readdir
- [#440](https://github.com/wasmerio/wasmer/pull/440) Fix type mismatch between `wasmer_instance_call` and `wasmer_export_func_*_arity` functions in the runtime C API.
- [#269](https://github.com/wasmerio/wasmer/pull/269) Add better runtime docs
- [#432](https://github.com/wasmerio/wasmer/pull/432) Fix returned value of `wasmer_last_error_message` in the runtime C API
- [#429](https://github.com/wasmerio/wasmer/pull/429) Get wasi::path_filestat_get working for some programs; misc. minor WASI FS improvements
- [#413](https://github.com/wasmerio/wasmer/pull/413) Update LLVM backend to use new parser codegen traits

## 0.4.1 - 2019-05-06

- [#426](https://github.com/wasmerio/wasmer/pull/426) Update wapm-cli submodule, bump version to 0.4.1
- [#422](https://github.com/wasmerio/wasmer/pull/422) Improved Emscripten functions to run optipng and pngquant compiled to wasm
- [#409](https://github.com/wasmerio/wasmer/pull/409) Improved Emscripten functions to run JavascriptCore compiled to wasm
- [#399](https://github.com/wasmerio/wasmer/pull/399) Add example of using a plugin extended from WASI
- [#397](https://github.com/wasmerio/wasmer/pull/397) Fix WASI fs abstraction to work on Windows
- [#390](https://github.com/wasmerio/wasmer/pull/390) Pin released wapm version and add it as a git submodule
- [#408](https://github.com/wasmerio/wasmer/pull/408) Add images to windows installer and update installer to add wapm bin directory to path

## 0.4.0 - 2019-04-23

- [#383](https://github.com/wasmerio/wasmer/pull/383) Hook up wasi exit code to wasmer cli.
- [#382](https://github.com/wasmerio/wasmer/pull/382) Improve error message on `--backend` flag to only suggest currently enabled backends
- [#381](https://github.com/wasmerio/wasmer/pull/381) Allow retrieving propagated user errors.
- [#379](https://github.com/wasmerio/wasmer/pull/379) Fix small return types from imported functions.
- [#371](https://github.com/wasmerio/wasmer/pull/371) Add more Debug impl for WASI types
- [#368](https://github.com/wasmerio/wasmer/pull/368) Fix issue with write buffering
- [#343](https://github.com/wasmerio/wasmer/pull/343) Implement preopened files for WASI and fix aligment issue when accessing WASI memory
- [#367](https://github.com/wasmerio/wasmer/pull/367) Add caching support to the LLVM backend.
- [#366](https://github.com/wasmerio/wasmer/pull/366) Remove `UserTrapper` trait to fix [#365](https://github.com/wasmerio/wasmer/issues/365).
- [#348](https://github.com/wasmerio/wasmer/pull/348) Refactor internal runtime ↔️ backend abstraction.
- [#355](https://github.com/wasmerio/wasmer/pull/355) Misc changes to `Cargo.toml`s for publishing
- [#352](https://github.com/wasmerio/wasmer/pull/352) Bump version numbers to 0.3.0
- [#351](https://github.com/wasmerio/wasmer/pull/351) Add hidden option to specify wasm program name (can be used to improve error messages)
- [#350](https://github.com/wasmerio/wasmer/pull/350) Enforce that CHANGELOG.md is updated through CI.
- [#349](https://github.com/wasmerio/wasmer/pull/349) Add [CHANGELOG.md](https://github.com/wasmerio/wasmer/blob/master/CHANGELOG.md).

## 0.3.0 - 2019-04-12

- [#276](https://github.com/wasmerio/wasmer/pull/276) [#288](https://github.com/wasmerio/wasmer/pull/288) [#344](https://github.com/wasmerio/wasmer/pull/344) Use new singlepass backend (with the `--backend=singlepass` when running Wasmer)
- [#338](https://github.com/wasmerio/wasmer/pull/338) Actually catch traps/panics/etc when using a typed func.
- [#325](https://github.com/wasmerio/wasmer/pull/325) Fixed func_index in debug mode
- [#323](https://github.com/wasmerio/wasmer/pull/323) Add validate subcommand to validate Wasm files
- [#321](https://github.com/wasmerio/wasmer/pull/321) Upgrade to Cranelift 0.3.0
- [#319](https://github.com/wasmerio/wasmer/pull/319) Add Export and GlobalDescriptor to Runtime API
- [#310](https://github.com/wasmerio/wasmer/pull/310) Cleanup warnings
- [#299](https://github.com/wasmerio/wasmer/pull/299) [#300](https://github.com/wasmerio/wasmer/pull/300) [#301](https://github.com/wasmerio/wasmer/pull/301) [#303](https://github.com/wasmerio/wasmer/pull/303) [#304](https://github.com/wasmerio/wasmer/pull/304) [#305](https://github.com/wasmerio/wasmer/pull/305) [#306](https://github.com/wasmerio/wasmer/pull/306) [#307](https://github.com/wasmerio/wasmer/pull/307) Add support for WASI 🎉
- [#286](https://github.com/wasmerio/wasmer/pull/286) Add extend to imports
- [#278](https://github.com/wasmerio/wasmer/pull/278) Add versioning to cache
- [#250](https://github.com/wasmerio/wasmer/pull/250) Setup bors<|MERGE_RESOLUTION|>--- conflicted
+++ resolved
@@ -6,15 +6,12 @@
 
 ## **[Unreleased]**
 
-<<<<<<< HEAD
 - [#803](https://github.com/wasmerio/wasmer/issues/803) Add method to `Ctx` to invoke functions by their `TableIndex`
-=======
 - [#790](https://github.com/wasmerio/wasmer/pull/790) Fix flaky test failure with LLVM, switch to large code model.
 - [#788](https://github.com/wasmerio/wasmer/pull/788) Use union merge on the changelog file.
 - [#785](https://github.com/wasmerio/wasmer/pull/785) Include Apache license file for spectests.
 - [#786](https://github.com/wasmerio/wasmer/pull/786) In the LLVM backend, lower atomic wasm operations to atomic machine instructions.
 - [#784](https://github.com/wasmerio/wasmer/pull/784) Fix help string for wasmer run.
->>>>>>> 0ea5b1b2
 
 ## 0.7.0 - 2019-09-12
 
