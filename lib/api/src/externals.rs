use crate::exports::{ExportError, Exportable};
use crate::memory_view::MemoryView;
use crate::store::{Store, StoreObject};
use crate::types::{Val, ValAnyFunc};
use crate::Mutability;
use crate::RuntimeError;
use crate::{ExternType, FunctionType, GlobalType, MemoryType, TableType, ValType};
use std::cmp::max;
use std::slice;
use wasm_common::{
    HostFunction, Pages, SignatureIndex, ValueType, WasmTypeList, WithEnv, WithoutEnv,
};
use wasmer_runtime::{
    wasmer_call_trampoline, Export, ExportFunction, ExportGlobal, ExportMemory, ExportTable,
    InstanceHandle, LinearMemory, MemoryError, Table as RuntimeTable, VMCallerCheckedAnyfunc,
    VMContext, VMDynamicFunctionImportContext, VMFunctionBody, VMFunctionKind, VMGlobalDefinition,
    VMMemoryDefinition, VMTrampoline,
};

#[derive(Clone)]
pub enum Extern {
    Function(Function),
    Global(Global),
    Table(Table),
    Memory(Memory),
}

impl Extern {
    pub fn ty(&self) -> ExternType {
        match self {
            Extern::Function(ft) => ExternType::Function(ft.ty()),
            Extern::Memory(ft) => ExternType::Memory(*ft.ty()),
            Extern::Table(tt) => ExternType::Table(*tt.ty()),
            Extern::Global(gt) => ExternType::Global(*gt.ty()),
        }
    }

    pub(crate) fn from_export(store: &Store, export: Export) -> Extern {
        match export {
            Export::Function(f) => Extern::Function(Function::from_export(store, f)),
            Export::Memory(m) => Extern::Memory(Memory::from_export(store, m)),
            Export::Global(g) => Extern::Global(Global::from_export(store, g)),
            Export::Table(t) => Extern::Table(Table::from_export(store, t)),
        }
    }
}

impl<'a> Exportable<'a> for Extern {
    fn to_export(&self) -> Export {
        match self {
            Extern::Function(f) => f.to_export(),
            Extern::Global(g) => g.to_export(),
            Extern::Memory(m) => m.to_export(),
            Extern::Table(t) => t.to_export(),
        }
    }

    fn get_self_from_extern(_extern: &'a Extern) -> Result<&'a Self, ExportError> {
        // Since this is already an extern, we can just return it.
        Ok(_extern)
    }
}

impl StoreObject for Extern {
    fn comes_from_same_store(&self, store: &Store) -> bool {
        let my_store = match self {
            Extern::Function(f) => f.store(),
            Extern::Global(g) => g.store(),
            Extern::Memory(m) => m.store(),
            Extern::Table(t) => t.store(),
        };
        Store::same(my_store, store)
    }
}

impl From<Function> for Extern {
    fn from(r: Function) -> Self {
        Extern::Function(r)
    }
}

impl From<Global> for Extern {
    fn from(r: Global) -> Self {
        Extern::Global(r)
    }
}

impl From<Memory> for Extern {
    fn from(r: Memory) -> Self {
        Extern::Memory(r)
    }
}

impl From<Table> for Extern {
    fn from(r: Table) -> Self {
        Extern::Table(r)
    }
}

#[derive(Clone)]
pub struct Global {
    store: Store,
    exported: ExportGlobal,
}

impl Global {
    pub fn new(store: &Store, val: Val) -> Global {
        // Note: we unwrap because the provided type should always match
        // the value type, so it's safe to unwrap.
        Self::from_type(store, GlobalType::new(val.ty(), Mutability::Const), val).unwrap()
    }

    pub fn new_mut(store: &Store, val: Val) -> Global {
        // Note: we unwrap because the provided type should always match
        // the value type, so it's safe to unwrap.
        Self::from_type(store, GlobalType::new(val.ty(), Mutability::Var), val).unwrap()
    }

    fn from_type(store: &Store, ty: GlobalType, val: Val) -> Result<Global, RuntimeError> {
        if !val.comes_from_same_store(store) {
            return Err(RuntimeError::new("cross-`Store` globals are not supported"));
        }
        let mut definition = VMGlobalDefinition::new();
        unsafe {
            match val {
                Val::I32(x) => *definition.as_i32_mut() = x,
                Val::I64(x) => *definition.as_i64_mut() = x,
                Val::F32(x) => *definition.as_f32_mut() = x,
                Val::F64(x) => *definition.as_f64_mut() = x,
                _ => return Err(RuntimeError::new(format!("create_global for {:?}", val))),
                // Val::V128(x) => *definition.as_u128_bits_mut() = x,
            }
        };
        let exported = ExportGlobal {
            definition: Box::leak(Box::new(definition)),
            global: ty,
        };
        Ok(Global {
            store: store.clone(),
            exported,
        })
    }

    pub fn ty(&self) -> &GlobalType {
        &self.exported.global
    }

    pub fn store(&self) -> &Store {
        &self.store
    }

    pub fn get(&self) -> Val {
        unsafe {
            let definition = &mut *self.exported.definition;
            match self.ty().ty {
                ValType::I32 => Val::from(*definition.as_i32()),
                ValType::I64 => Val::from(*definition.as_i64()),
                ValType::F32 => Val::F32(*definition.as_f32()),
                ValType::F64 => Val::F64(*definition.as_f64()),
                _ => unimplemented!("Global::get for {:?}", self.ty().ty),
            }
        }
    }

    pub fn set(&self, val: Val) -> Result<(), RuntimeError> {
        if self.ty().mutability != Mutability::Var {
            return Err(RuntimeError::new(
                "immutable global cannot be set".to_string(),
            ));
        }
        if val.ty() != self.ty().ty {
            return Err(RuntimeError::new(format!(
                "global of type {:?} cannot be set to {:?}",
                self.ty().ty,
                val.ty()
            )));
        }
        if !val.comes_from_same_store(&self.store) {
            return Err(RuntimeError::new("cross-`Store` values are not supported"));
        }
        unsafe {
            let definition = &mut *self.exported.definition;
            match val {
                Val::I32(i) => *definition.as_i32_mut() = i,
                Val::I64(i) => *definition.as_i64_mut() = i,
                Val::F32(f) => *definition.as_f32_mut() = f,
                Val::F64(f) => *definition.as_f64_mut() = f,
                _ => unimplemented!("Global::set for {:?}", val.ty()),
            }
        }
        Ok(())
    }

    pub(crate) fn from_export(store: &Store, wasmer_export: ExportGlobal) -> Global {
        Global {
            store: store.clone(),
            exported: wasmer_export,
        }
    }
}

impl<'a> Exportable<'a> for Global {
    fn to_export(&self) -> Export {
        self.exported.clone().into()
    }

    fn get_self_from_extern(_extern: &'a Extern) -> Result<&'a Self, ExportError> {
        match _extern {
            Extern::Global(global) => Ok(global),
            _ => Err(ExportError::IncompatibleType),
        }
    }
}

#[derive(Clone)]
pub struct Table {
    store: Store,
    // If the Table is owned by the Store, not the instance
    owned_by_store: bool,
    exported: ExportTable,
}

fn set_table_item(
    table: &RuntimeTable,
    item_index: u32,
    item: VMCallerCheckedAnyfunc,
) -> Result<(), RuntimeError> {
    table.set(item_index, item).map_err(|e| e.into())
}

impl Table {
    pub fn new(store: &Store, ty: TableType, init: Val) -> Result<Table, RuntimeError> {
        let item = init.into_checked_anyfunc(store)?;
        let tunables = store.engine().tunables();
        let table_plan = tunables.table_plan(ty);
        let table = tunables
            .create_table(table_plan)
            .map_err(RuntimeError::new)?;

        let definition = table.vmtable();
        for i in 0..definition.current_elements {
            set_table_item(&table, i, item.clone())?;
        }

        Ok(Table {
            store: store.clone(),
            owned_by_store: true,
            exported: ExportTable {
                from: Box::leak(Box::new(table)),
                definition: Box::leak(Box::new(definition)),
            },
        })
    }

    fn table(&self) -> &RuntimeTable {
        unsafe { &*self.exported.from }
    }

    pub fn ty(&self) -> &TableType {
        &self.exported.plan().table
    }

    pub fn store(&self) -> &Store {
        &self.store
    }

    pub fn get(&self, index: u32) -> Option<Val> {
        let item = self.table().get(index)?;
        Some(ValAnyFunc::from_checked_anyfunc(item, &self.store))
    }

    pub fn set(&self, index: u32, val: Val) -> Result<(), RuntimeError> {
        let item = val.into_checked_anyfunc(&self.store)?;
        set_table_item(self.table(), index, item)
    }

    pub fn size(&self) -> u32 {
        self.table().size()
    }

    pub fn grow(&self, delta: u32, init: Val) -> Result<u32, RuntimeError> {
        let item = init.into_checked_anyfunc(&self.store)?;
        let table = self.table();
        if let Some(len) = table.grow(delta) {
            for i in 0..delta {
                let i = len - (delta - i);
                set_table_item(table, i, item.clone())?;
            }
            Ok(len)
        } else {
            Err(RuntimeError::new(format!(
                "failed to grow table by `{}`",
                delta
            )))
        }
    }

    pub fn copy(
        dst_table: &Table,
        dst_index: u32,
        src_table: &Table,
        src_index: u32,
        len: u32,
    ) -> Result<(), RuntimeError> {
        if !Store::same(&dst_table.store, &src_table.store) {
            return Err(RuntimeError::new(
                "cross-`Store` table copies are not supported",
            ));
        }
        RuntimeTable::copy(
            dst_table.table(),
            src_table.table(),
            dst_index,
            src_index,
            len,
        )
        .map_err(RuntimeError::from_trap)?;
        Ok(())
    }

    pub(crate) fn from_export(store: &Store, wasmer_export: ExportTable) -> Table {
        Table {
            store: store.clone(),
            owned_by_store: false,
            exported: wasmer_export,
        }
    }
}

impl<'a> Exportable<'a> for Table {
    fn to_export(&self) -> Export {
        self.exported.clone().into()
    }
    fn get_self_from_extern(_extern: &'a Extern) -> Result<&'a Self, ExportError> {
        match _extern {
            Extern::Table(table) => Ok(table),
            _ => Err(ExportError::IncompatibleType),
        }
    }
}

#[derive(Clone)]
pub struct Memory {
    store: Store,
    // If the Memory is owned by the Store, not the instance
    owned_by_store: bool,
    exported: ExportMemory,
}

impl Memory {
    pub fn new(store: &Store, ty: MemoryType) -> Result<Memory, MemoryError> {
        let tunables = store.engine().tunables();
        let memory_plan = tunables.memory_plan(ty);
        let memory = tunables.create_memory(memory_plan)?;

        let definition = memory.vmmemory();

        Ok(Memory {
            store: store.clone(),
            owned_by_store: true,
            exported: ExportMemory {
                from: Box::leak(Box::new(memory)),
                definition: Box::leak(Box::new(definition)),
            },
        })
    }

    fn definition(&self) -> VMMemoryDefinition {
        self.memory().vmmemory()
    }

    pub fn ty(&self) -> &MemoryType {
        &self.exported.plan().memory
    }

    pub fn store(&self) -> &Store {
        &self.store
    }

    pub unsafe fn data_unchecked(&self) -> &[u8] {
        self.data_unchecked_mut()
    }

    /// TODO: document this function, it's trivial to cause UB/break soundness with this
    /// method.
    #[allow(clippy::mut_from_ref)]
    pub unsafe fn data_unchecked_mut(&self) -> &mut [u8] {
        let definition = self.definition();
        slice::from_raw_parts_mut(definition.base, definition.current_length)
    }

    pub fn data_ptr(&self) -> *mut u8 {
        self.definition().base
    }

    pub fn data_size(&self) -> usize {
        self.definition().current_length
    }

    pub fn size(&self) -> Pages {
        self.memory().size()
    }

    fn memory(&self) -> &LinearMemory {
        unsafe { &*self.exported.from }
    }

    pub fn grow(&self, delta: Pages) -> Result<Pages, MemoryError> {
        self.memory().grow(delta)
    }

    /// Return a "view" of the currently accessible memory. By
    /// default, the view is unsynchronized, using regular memory
    /// accesses. You can force a memory view to use atomic accesses
    /// by calling the [`MemoryView::atomically`] method.
    ///
    /// # Notes:
    ///
    /// This method is safe (as in, it won't cause the host to crash or have UB),
    /// but it doesn't obey rust's rules involving data races, especially concurrent ones.
    /// Therefore, if this memory is shared between multiple threads, a single memory
    /// location can be mutated concurrently without synchronization.
    ///
    /// # Usage:
    ///
    /// ```
    /// # use wasmer::{Memory, MemoryView};
    /// # use std::{cell::Cell, sync::atomic::Ordering};
    /// # fn view_memory(memory: Memory) {
    /// // Without synchronization.
    /// let view: MemoryView<u8> = memory.view();
    /// for byte in view[0x1000 .. 0x1010].iter().map(Cell::get) {
    ///     println!("byte: {}", byte);
    /// }
    ///
    /// // With synchronization.
    /// let atomic_view = view.atomically();
    /// for byte in atomic_view[0x1000 .. 0x1010].iter().map(|atom| atom.load(Ordering::SeqCst)) {
    ///     println!("byte: {}", byte);
    /// }
    /// # }
    /// ```
    pub fn view<T: ValueType>(&self) -> MemoryView<T> {
        let base = self.data_ptr();

        let length = self.size().bytes().0 / std::mem::size_of::<T>();

        unsafe { MemoryView::new(base as _, length as u32) }
    }

    pub(crate) fn from_export(store: &Store, wasmer_export: ExportMemory) -> Memory {
        Memory {
            store: store.clone(),
            owned_by_store: false,
            exported: wasmer_export,
        }
    }
}

impl<'a> Exportable<'a> for Memory {
    fn to_export(&self) -> Export {
        self.exported.clone().into()
    }
    fn get_self_from_extern(_extern: &'a Extern) -> Result<&'a Self, ExportError> {
        match _extern {
            Extern::Memory(memory) => Ok(memory),
            _ => Err(ExportError::IncompatibleType),
        }
    }
}

impl Drop for Memory {
    fn drop(&mut self) {
        if self.owned_by_store {
            // let r = unsafe { libc::munmap(self.ptr as *mut libc::c_void, self.len) };
            // assert_eq!(r, 0, "munmap failed: {}", std::io::Error::last_os_error());
        }
    }
}

/// A function defined in the Wasm module
#[derive(Clone, PartialEq)]
pub struct WasmFunctionDefinition {
    // The trampoline to do the call
    trampoline: VMTrampoline,
}

/// The inner helper
#[derive(Clone, PartialEq)]
pub enum FunctionDefinition {
    /// A function defined in the Wasm side
    Wasm(WasmFunctionDefinition),
    /// A function defined in the Host side
    Host,
}

/// A WebAssembly `function`.
#[derive(Clone, PartialEq)]
pub struct Function {
    store: Store,
    definition: FunctionDefinition,
    // If the Function is owned by the Store, not the instance
    owned_by_store: bool,
    exported: ExportFunction,
}

impl Function {
    /// Creates a new `Func` with the given parameters.
    ///
    /// * `store` - a global cache to store information in
    /// * `func` - the function.
    pub fn new<F, Args, Rets, Env>(store: &Store, func: F) -> Self
    where
        F: HostFunction<Args, Rets, WithoutEnv, Env>,
        Args: WasmTypeList,
        Rets: WasmTypeList,
        Env: Sized,
    {
        let func: wasm_common::Func<Args, Rets> = wasm_common::Func::new(func);
        let address = func.address() as *const VMFunctionBody;
        let vmctx = std::ptr::null_mut() as *mut _ as *mut VMContext;
        let func_type = func.ty();
        let signature = store.engine().register_signature(&func_type);
        Self {
            store: store.clone(),
            owned_by_store: true,
            definition: FunctionDefinition::Host,
            exported: ExportFunction {
                address,
                vmctx,
                signature,
                kind: VMFunctionKind::Static,
            },
        }
    }

    #[allow(clippy::cast_ptr_alignment)]
    pub fn new_dynamic<F>(store: &Store, ty: &FunctionType, func: F) -> Self
    where
        F: Fn(&[Val]) -> Result<Vec<Val>, RuntimeError> + 'static,
    {
        let dynamic_ctx =
            VMDynamicFunctionImportContext::from_context(VMDynamicFunctionWithoutEnv {
                func: Box::new(func),
            });
        let address = std::ptr::null() as *const () as *const VMFunctionBody;
        let vmctx = Box::leak(Box::new(dynamic_ctx)) as *mut _ as *mut VMContext;
        let signature = store.engine().register_signature(&ty);
        Self {
            store: store.clone(),
            owned_by_store: true,
            definition: FunctionDefinition::Host,
            exported: ExportFunction {
                address,
                kind: VMFunctionKind::Dynamic,
                vmctx,
                signature,
            },
        }
    }

    #[allow(clippy::cast_ptr_alignment)]
    pub fn new_dynamic_env<F, Env>(store: &Store, ty: &FunctionType, env: &mut Env, func: F) -> Self
    where
        F: Fn(&mut Env, &[Val]) -> Result<Vec<Val>, RuntimeError> + 'static,
        Env: Sized,
    {
        let dynamic_ctx = VMDynamicFunctionImportContext::from_context(VMDynamicFunctionWithEnv {
            env,
            func: Box::new(func),
        });
        let address = std::ptr::null() as *const () as *const VMFunctionBody;
        let vmctx = Box::leak(Box::new(dynamic_ctx)) as *mut _ as *mut VMContext;
        let signature = store.engine().register_signature(&ty);
        Self {
            store: store.clone(),
            owned_by_store: true,
            definition: FunctionDefinition::Host,
            exported: ExportFunction {
                address,
                kind: VMFunctionKind::Dynamic,
                vmctx,
                signature,
            },
        }
    }

    /// Creates a new `Func` with the given parameters.
    ///
    /// * `store` - a global cache to store information in.
    /// * `env` - the function environment.
    /// * `func` - the function.
    pub fn new_env<F, Args, Rets, Env>(store: &Store, env: &mut Env, func: F) -> Self
    where
        F: HostFunction<Args, Rets, WithEnv, Env>,
        Args: WasmTypeList,
        Rets: WasmTypeList,
        Env: Sized,
    {
        let func: wasm_common::Func<Args, Rets> = wasm_common::Func::new(func);
        let address = func.address() as *const VMFunctionBody;
        // TODO: We need to refactor the Function context.
        // Right now is structured as it's always a `VMContext`. However, only
        // Wasm-defined functions have a `VMContext`.
        // In the case of Host-defined functions `VMContext` is whatever environment
        // the user want to attach to the function.
        let vmctx = env as *mut _ as *mut VMContext;
        let func_type = func.ty();
        let signature = store.engine().register_signature(&func_type);
        Self {
            store: store.clone(),
            owned_by_store: true,
            definition: FunctionDefinition::Host,
            exported: ExportFunction {
                address,
                kind: VMFunctionKind::Static,
                vmctx,
                signature,
            },
        }
    }

    /// Returns the underlying type of this function.
    pub fn ty(&self) -> FunctionType {
        self.store
            .engine()
            .lookup_signature(self.exported.signature)
            .expect("missing signature")
        // self.inner.unwrap().ty()
    }

    pub fn store(&self) -> &Store {
        &self.store
    }

    fn call_wasm(
        &self,
        func: &WasmFunctionDefinition,
        params: &[Val],
        results: &mut [Val],
    ) -> Result<(), RuntimeError> {
        let format_types_for_error_message = |items: &[Val]| {
            items
                .iter()
                .map(|param| param.ty().to_string())
                .collect::<Vec<String>>()
                .join(", ")
        };
        let signature = self.ty();
        if signature.params().len() != params.len() {
            return Err(RuntimeError::new(format!(
                "expected {} arguments, got {}: Parameters of type [{}] did not match signature {}",
                signature.params().len(),
                params.len(),
                format_types_for_error_message(params),
                &signature
            )));
        }
        if signature.results().len() != results.len() {
            return Err(RuntimeError::new(format!(
                "expected {} results, got {}: Results of type [{}] did not match signature {}",
                signature.results().len(),
                results.len(),
                format_types_for_error_message(results),
                &signature,
            )));
        }

        let mut values_vec = vec![0; max(params.len(), results.len())];

        // Store the argument values into `values_vec`.
        let param_tys = signature.params().iter();
        for ((arg, slot), ty) in params.iter().zip(&mut values_vec).zip(param_tys) {
            if arg.ty() != ty.clone() {
                let param_types = format_types_for_error_message(params);
                return Err(RuntimeError::new(format!(
                    "Parameters of type [{}] did not match signature {}",
                    param_types, &signature,
                )));
            }
            unsafe {
                arg.write_value_to(slot);
            }
        }

        // Call the trampoline.
        if let Err(error) = unsafe {
            wasmer_call_trampoline(
                self.exported.vmctx,
                std::ptr::null_mut(),
                func.trampoline,
                self.exported.address,
                values_vec.as_mut_ptr() as *mut u8,
            )
        } {
            return Err(RuntimeError::from_trap(error));
        }

        // Load the return values out of `values_vec`.
        for (index, &value_type) in signature.results().iter().enumerate() {
            unsafe {
                let ptr = values_vec.as_ptr().add(index);
                results[index] = Val::read_value_from(ptr, value_type);
            }
        }

        Ok(())
    }

    /// Returns the number of parameters that this function takes.
    pub fn param_arity(&self) -> usize {
        self.ty().params().len()
    }

    /// Returns the number of results this function produces.
    pub fn result_arity(&self) -> usize {
        self.ty().results().len()
    }

    /// Call the [`Function`] function.
    ///
    /// Depending on where the Function is defined, it will call it.
    /// 1. If the function is defined inside a WebAssembly, it will call the trampoline
    ///    for the function signature.
    /// 2. If the function is defined in the host (in a native way), it will
    ///    call the trampoline.
    pub fn call(&self, params: &[Val]) -> Result<Box<[Val]>, RuntimeError> {
        let mut results = vec![Val::null(); self.result_arity()];
        match &self.definition {
            FunctionDefinition::Wasm(wasm) => {
                self.call_wasm(&wasm, params, &mut results)?;
            }
            _ => {} // _ => unimplemented!("The host is unimplemented"),
        }
        Ok(results.into_boxed_slice())
    }

    pub(crate) fn from_export(store: &Store, wasmer_export: ExportFunction) -> Self {
        let trampoline = store
            .engine()
<<<<<<< HEAD
            .trampoline(wasmer_export.signature)
            .expect("Can't get trampoline for the function");
=======
            .function_call_trampoline(wasmer_export.signature)
            .unwrap();
>>>>>>> efc0ce87
        Self {
            store: store.clone(),
            owned_by_store: false,
            definition: FunctionDefinition::Wasm(WasmFunctionDefinition { trampoline }),
            exported: wasmer_export,
        }
    }

    pub(crate) fn checked_anyfunc(&self) -> VMCallerCheckedAnyfunc {
        VMCallerCheckedAnyfunc {
            func_ptr: self.exported.address,
            type_index: self.exported.signature,
            vmctx: self.exported.vmctx,
        }
    }
}

impl<'a> Exportable<'a> for Function {
    fn to_export(&self) -> Export {
        self.exported.clone().into()
    }
    fn get_self_from_extern(_extern: &'a Extern) -> Result<&'a Self, ExportError> {
        match _extern {
            Extern::Function(func) => Ok(func),
            _ => Err(ExportError::IncompatibleType),
        }
    }
}

impl std::fmt::Debug for Function {
    fn fmt(&self, _f: &mut std::fmt::Formatter<'_>) -> std::fmt::Result {
        Ok(())
    }
}

/// This trait is one that all dynamic funcitons must fulfill.
trait VMDynamicFunction {
    fn call(&self, args: &[Val]) -> Result<Vec<Val>, RuntimeError>;
}

struct VMDynamicFunctionWithoutEnv {
    func: Box<dyn Fn(&[Val]) -> Result<Vec<Val>, RuntimeError> + 'static>,
}

impl VMDynamicFunction for VMDynamicFunctionWithoutEnv {
    fn call(&self, args: &[Val]) -> Result<Vec<Val>, RuntimeError> {
        (*self.func)(&args)
    }
}

struct VMDynamicFunctionWithEnv<Env>
where
    Env: Sized,
{
    func: Box<dyn Fn(&mut Env, &[Val]) -> Result<Vec<Val>, RuntimeError> + 'static>,
    env: *mut Env,
}

impl<Env> VMDynamicFunction for VMDynamicFunctionWithEnv<Env>
where
    Env: Sized,
{
    fn call(&self, args: &[Val]) -> Result<Vec<Val>, RuntimeError> {
        unsafe { (*self.func)(&mut *self.env, &args) }
    }
}

trait VMDynamicFunctionImportCall<T: VMDynamicFunction> {
    fn from_context(ctx: T) -> Self;
    fn address_ptr() -> *const VMFunctionBody;
    unsafe fn func_wrapper(
        &self,
        caller_vmctx: *mut VMContext,
        sig_index: SignatureIndex,
        values_vec: *mut i128,
    );
}

impl<T: VMDynamicFunction> VMDynamicFunctionImportCall<T> for VMDynamicFunctionImportContext<T> {
    fn from_context(ctx: T) -> Self {
        Self {
            address: Self::address_ptr(),
            ctx,
        }
    }

    fn address_ptr() -> *const VMFunctionBody {
        Self::func_wrapper as *const () as *const VMFunctionBody
    }

    // This function wraps our func, to make it compatible with the
    // reverse trampoline signature
    unsafe fn func_wrapper(
        // Note: we use the trick that the first param to this function is the `VMDynamicFunctionImportContext`
        // itself, so rather than doing `dynamic_ctx: &VMDynamicFunctionImportContext<T>`, we simplify it a bit
        &self,
        caller_vmctx: *mut VMContext,
        sig_index: SignatureIndex,
        values_vec: *mut i128,
    ) {
        use std::panic::{self, AssertUnwindSafe};
        let result = panic::catch_unwind(AssertUnwindSafe(|| {
            // This is actually safe, since right now the function signature
            // receives two contexts:
            // 1. `vmctx`: the context associated to where the function is defined.
            //    It will be `VMContext` in case is defined in Wasm, and a custom
            //    `Env` in case is host defined.
            // 2. `caller_vmctx`: the context associated to whoever is calling that function.
            //
            // Because this code will only be reached when calling from wasm to host, we
            // can assure the callee_vmctx is indeed a VMContext, and hence is completely
            // safe to get a handle from it.
            let handle = InstanceHandle::from_vmctx(caller_vmctx);
            let module = handle.module_ref();
            let func_ty = &module.signatures[sig_index];
            let mut args = Vec::with_capacity(func_ty.params().len());
            for (i, ty) in func_ty.params().iter().enumerate() {
                args.push(Val::read_value_from(values_vec.add(i), *ty));
            }
            let returns = self.ctx.call(&args)?;

            // We need to dynamically check that the returns
            // match the expected types, as well as expected length.
            let return_types = returns.iter().map(|ret| ret.ty()).collect::<Vec<_>>();
            if return_types != func_ty.results() {
                return Err(RuntimeError::new(format!(
                    "Dynamic function returned wrong signature. Expected {:?} but got {:?}",
                    func_ty.results(),
                    return_types
                )));
            }
            for (i, ret) in returns.iter().enumerate() {
                ret.write_value_to(values_vec.add(i));
            }
            Ok(())
        }));

        match result {
            Ok(Ok(())) => {}
            Ok(Err(trap)) => wasmer_runtime::raise_user_trap(Box::new(trap)),
            Err(panic) => wasmer_runtime::resume_panic(panic),
        }
    }
}<|MERGE_RESOLUTION|>--- conflicted
+++ resolved
@@ -738,13 +738,8 @@
     pub(crate) fn from_export(store: &Store, wasmer_export: ExportFunction) -> Self {
         let trampoline = store
             .engine()
-<<<<<<< HEAD
-            .trampoline(wasmer_export.signature)
-            .expect("Can't get trampoline for the function");
-=======
             .function_call_trampoline(wasmer_export.signature)
-            .unwrap();
->>>>>>> efc0ce87
+            .expect("Can't get call trampoline for the function");
         Self {
             store: store.clone(),
             owned_by_store: false,
