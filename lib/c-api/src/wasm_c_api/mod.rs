--- conflicted
+++ resolved
@@ -29,8 +29,6 @@
 #[cfg(feature = "wasi")]
 pub mod wasi;
 
-<<<<<<< HEAD
 pub mod wasmer;
-=======
-pub mod wat;
->>>>>>> cf47832e
+
+pub mod wat;