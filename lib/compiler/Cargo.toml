[package]
name = "wasmer-compiler"
version = "1.0.2"
description = "Base compiler abstraction for Wasmer WebAssembly runtime"
categories = ["wasm", "no-std"]
keywords = ["wasm", "webassembly", "compiler"]
authors = ["Wasmer Engineering Team <engineering@wasmer.io>"]
repository = "https://github.com/wasmerio/wasmer"
license = "MIT OR Apache-2.0 WITH LLVM-exception"
readme = "README.md"
edition = "2018"

[dependencies]
<<<<<<< HEAD
wasmer-vm = { path = "../vm", version = "1.0.1" }
wasmer-types = { path = "../wasmer-types", version = "1.0.1", default-features = false }
wasmparser = { version = "0.70", optional = true, default-features = false }
=======
wasmer-vm = { path = "../vm", version = "1.0.2" }
wasmer-types = { path = "../wasmer-types", version = "1.0.2", default-features = false }
wasmparser = { version = "0.74", optional = true, default-features = false }
>>>>>>> fd3373a9
target-lexicon = { version = "0.11", default-features = false }
enumset = "1.0"
hashbrown = { version = "0.9", optional = true }
serde = { version = "1.0", features = ["derive"], optional = true }
thiserror = "1.0"
serde_bytes = { version = "0.11", optional = true }
smallvec = "1.6" 

[features]
default = ["std", "enable-serde"]
# This feature is for compiler implementors, it enables using `Compiler` and
# `CompilerConfig`, as well as the included wasmparser.
# Disable this feature if you just want a headless engine.
translator = ["wasmparser"]
std = ["wasmer-types/std"]
core = ["hashbrown", "wasmer-types/core"]
enable-serde = ["serde", "serde_bytes", "wasmer-types/enable-serde"]

[badges]
maintenance = { status = "experimental" }<|MERGE_RESOLUTION|>--- conflicted
+++ resolved
@@ -11,15 +11,9 @@
 edition = "2018"
 
 [dependencies]
-<<<<<<< HEAD
-wasmer-vm = { path = "../vm", version = "1.0.1" }
-wasmer-types = { path = "../wasmer-types", version = "1.0.1", default-features = false }
-wasmparser = { version = "0.70", optional = true, default-features = false }
-=======
 wasmer-vm = { path = "../vm", version = "1.0.2" }
 wasmer-types = { path = "../wasmer-types", version = "1.0.2", default-features = false }
 wasmparser = { version = "0.74", optional = true, default-features = false }
->>>>>>> fd3373a9
 target-lexicon = { version = "0.11", default-features = false }
 enumset = "1.0"
 hashbrown = { version = "0.9", optional = true }
